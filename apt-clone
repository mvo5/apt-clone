#!/usr/bin/python
# Copyright (C) 2011 Canonical
#
# Authors:
#  Michael Vogt
#
# This program is free software; you can redistribute it and/or modify it under
# the terms of the GNU General Public License as published by the Free Software
# Foundation; version 3.
#
# This program is distributed in the hope that it will be useful, but WITHOUT
# ANY WARRANTY; without even the implied warranty of MERCHANTABILITY or FITNESS
# FOR A PARTICULAR PURPOSE.  See the GNU General Public License for more
# details.
#
# You should have received a copy of the GNU General Public License along with
# this program; if not, write to the Free Software Foundation, Inc.,
# 51 Franklin Street, Fifth Floor, Boston, MA 02110-1301 USA

from __future__ import print_function

import argparse
from apt_clone import AptClone

if __name__ == "__main__":

    # command line parser
    parser = argparse.ArgumentParser(description="Clone/restore package info")
    parser.add_argument("--debug", action="store_true", default=False,
                        help="enable debug output")
    subparser = parser.add_subparsers(title="Commands")
    # info
    command = subparser.add_parser(
        "info", 
        help="info about a apt-clone archive")
    command.add_argument("source")
    command.set_defaults(command="info")
    # clone
    command = subparser.add_parser(
        "clone", 
        help="create a clone-file into <destination>. An alternative source dir can be specified with --source.")
    command.add_argument("--source", default="/",
                         help="The source dir of the system or chroot, usually '/'") 
    command.add_argument("destination")
    command.add_argument("--with-dpkg-repack", 
                         action="store_true", default=False,
                         help="add no longer downloadable package to the state bundle (that can make it rather big)")
    command.add_argument("--with-dpkg-status", 
                         action="store_true", default=False,
                         help="include full copy of dpkg-status file, mostly useful for debugging")
    command.set_defaults(command="clone")
    # restore
    command = subparser.add_parser(
        "restore",
        help="restore a clone file from <source>. An alternative destination can be given with --destination.")
    command.add_argument("source")
    command.add_argument("--destination", default="/")
    command.add_argument("--simulate", action="store_true", default=False)
    command.set_defaults(command="restore")
    # restore on new distro
    command = subparser.add_parser(
        "restore-new-distro",
        help="restore a clone file from <source> to <destination> and try "\
             "upgrading along the way. this can be used so that the current "\
             "release is cloned, a new install is done and then the old clone "\
             "is installed")
    command.add_argument("source")
    command.add_argument("new_distro_codename")
    command.add_argument("--destination", default="/")
    command.add_argument("--simulate", action="store_true", default=False)
    command.set_defaults(command="restore-new-distro")

    # parse
    args = parser.parse_args()
    if args.debug:
        import logging
        logging.basicConfig(level=logging.DEBUG)


    # do the actual work
    clone = AptClone()
    if args.command == "info":
        info = clone.info(args.source)
        print(info)
    if args.command == "clone":
        clone.save_state(args.source, args.destination, 
                         args.with_dpkg_repack, args.with_dpkg_status)
        print("not installable: %s" % ", ".join(clone.not_downloadable))
        print("version mismatch: %s" % ", ".join(clone.version_mismatch))
        if not args.with_dpkg_repack:
<<<<<<< HEAD
            print "\nNote that you can use --with-dpkg-repack to include "\
                  "those packages in the clone file."
=======
            print("\nNote that you can use --with-dpkg-repack to include "
                  "those packges in the clone file.")
>>>>>>> 628db1bf
    elif args.command == "restore":
        if args.simulate:
            miss = clone.simulate_restore_state(args.source)
            print("missing: %s" % ",".join(sorted(list(miss))))
        else:
            clone.restore_state(args.source, args.destination)
    elif args.command == "restore-new-distro":

        # this is a bit of magic, the idea is that if we clone into a new
        # release and we are on it already we do not want to remove
        # packages because they are probably new defaults pkgs. If however
        # we are not yet on the new release its fine to remove installed
        # pkgs as part of the upgrade
        import lsb_release
        codename = lsb_release.get_lsb_information()["CODENAME"]
        if (args.new_distro_codename and args.new_distro_codename == codename):
            protect_installed = True
        else:
            protect_installed = False

        if args.simulate:
            miss = clone.simulate_restore_state(
                args.source, args.new_distro_codename)
            print("missing: %s" % ",".join(sorted(list(miss))))
        else:
            clone.restore_state(
                args.source, args.destination, args.new_distro_codename, protect_installed)<|MERGE_RESOLUTION|>--- conflicted
+++ resolved
@@ -88,13 +88,8 @@
         print("not installable: %s" % ", ".join(clone.not_downloadable))
         print("version mismatch: %s" % ", ".join(clone.version_mismatch))
         if not args.with_dpkg_repack:
-<<<<<<< HEAD
-            print "\nNote that you can use --with-dpkg-repack to include "\
-                  "those packages in the clone file."
-=======
             print("\nNote that you can use --with-dpkg-repack to include "
                   "those packges in the clone file.")
->>>>>>> 628db1bf
     elif args.command == "restore":
         if args.simulate:
             miss = clone.simulate_restore_state(args.source)
